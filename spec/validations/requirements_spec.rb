require 'spec_helper'
require 'json'
require 'tmpdir'

describe ZendeskAppsSupport::Validations::Requirements do
<<<<<<< HEAD
  def make_package_stub(requirements, manifest_args = {})
    requirements = JSON.generate(requirements) if requirements.is_a?(Hash)
    requirements_json = double('AppFile', relative_path: 'requirements.json', read: requirements) if requirements
    manifest = double('Manifest', { requirements_only?: false, marketing_only?: false }.update(manifest_args))
    double('Package', files: [requirements_json].compact, manifest: manifest, has_requirements?: !!requirements)
  end

  it 'creates an error when the file does not exist for requirements only apps' do
    package = make_package_stub(nil, requirements_only?: true)
    errors = ZendeskAppsSupport::Validations::Requirements.call(package)

    expect(errors.first.key).to eq(:missing_requirements)
  end

  it 'creates an error when the file exists for marketing only apps' do
    package = make_package_stub('{}', marketing_only?: true)
    errors = ZendeskAppsSupport::Validations::Requirements.call(package)

    expect(errors.first.key).to eq(:requirements_not_supported)
  end

  it 'creates an error when the file is not valid JSON' do
    package = make_package_stub('{')
    errors = ZendeskAppsSupport::Validations::Requirements.call(package)

    expect(errors.first.key).to eq(:requirements_not_json)
=======
  before do
    allow(package).to receive(:has_file?).with('requirements.json').and_return true
    allow(package).to receive(:read_file).with('requirements.json') { requirements_string }
>>>>>>> 3c6f4576
  end
  let(:dir) { Dir.mktmpdir }
  let(:package) { ZendeskAppsSupport::Package.new(dir, false) }
  let(:errors) { ZendeskAppsSupport::Validations::Requirements.call(package) }

<<<<<<< HEAD
  it 'creates no error when the file is valid JSON' do
    package = make_package_stub(read_fixture_file('requirements.json'))
    errors = ZendeskAppsSupport::Validations::Requirements.call(package)
=======
  context 'the file is not valid JSON' do
    let(:requirements_string) { '{' }
>>>>>>> 3c6f4576

    it 'creates an error' do
      expect(errors.first.key).to eq(:requirements_not_json)
    end
  end

  context 'the file is valid JSON' do
    let(:requirements_string) { read_fixture_file('requirements.json') }

    it 'creates no error' do
      expect(errors).to be_empty
    end
  end

  context 'there are more than 10 requirements' do
    let(:requirements_string) do
      requirements_content = {}
      max = ZendeskAppsSupport::Validations::Requirements::MAX_REQUIREMENTS

<<<<<<< HEAD
    package = make_package_stub(requirements_content)
    errors = ZendeskAppsSupport::Validations::Requirements.call(package)
=======
      ZendeskAppsSupport::AppRequirement::TYPES.each do |type|
        requirements_content[type] = {}
        (max - 1).times { |n| requirements_content[type]["#{type}#{n}"] = { 'title' => "#{type}#{n}" } }
      end
>>>>>>> 3c6f4576

      JSON.generate(requirements_content)
    end

    it 'creates an error' do
      expect(errors.first.key).to eq(:excessive_requirements)
    end
  end

<<<<<<< HEAD
  it 'creates an error for any requirement that is lacking required fields' do
    requirements_content = { 'targets' => { 'abc' => {} } }
    package = make_package_stub(requirements_content)
    errors = ZendeskAppsSupport::Validations::Requirements.call(package)
=======
  context 'a requirement is lacking required fields' do
    let(:requirements_string) { JSON.generate('targets' => { 'abc' => {} }) }
>>>>>>> 3c6f4576

    it 'creates an error for any requirement that is lacking required fields' do
      expect(errors.first.key).to eq(:missing_required_fields)
    end
  end

<<<<<<< HEAD
  it 'creates an error for every requirement that is lacking required fields' do
    requirements_content = { 'targets' => { 'abc' => {}, 'xyz' => {} } }
    package = make_package_stub(requirements_content)
    errors = ZendeskAppsSupport::Validations::Requirements.call(package)
=======
  context 'many requirements are lacking required fields' do
    let(:requirements_string) { JSON.generate('targets' => { 'abc' => {}, 'xyz' => {} }) }
>>>>>>> 3c6f4576

    it 'creates an error for each of them' do
      expect(errors.size).to eq(2)
    end
  end

<<<<<<< HEAD
  it 'creates an error if there are invalid requirement types' do
    package = make_package_stub('{ "i_am_not_a_valid_type": {}}')
    errors = ZendeskAppsSupport::Validations::Requirements.call(package)
=======
  context 'there are invalid requirement types' do
    let(:requirements_string) { '{ "i_am_not_a_valid_type": {}}' }
>>>>>>> 3c6f4576

    it 'creates an error' do
      expect(errors.first.key).to eq(:invalid_requirements_types)
    end
  end

<<<<<<< HEAD
  it 'creates an error if there are duplicate requirements types' do
    package = make_package_stub('{ "a": { "b": 1, "b": 2 }}')
    errors = ZendeskAppsSupport::Validations::Requirements.call(package)
=======
  context 'there are duplicate requirements' do
    let(:requirements_string) { '{ "a": { "b": 1, "b": 2 }}' }
>>>>>>> 3c6f4576

    it 'creates an error' do
      expect(errors.first.key).to eq(:duplicate_requirements)
    end
  end

<<<<<<< HEAD
  it 'creates an error if there are multiple channel integrations' do
    package = make_package_stub(
      '{ "channel_integrations": { "one": { "manifest_url": "manifest"}, "two": { "manifest_url": "manifest"} }}'
    )
    errors = ZendeskAppsSupport::Validations::Requirements.call(package)
=======
  context 'there are multiple channel integrations' do
    let(:requirements_string) { '{ "channel_integrations": { "one": { "manifest_url": "manifest"}, "two": { "manifest_url": "manifest"} }}' }
>>>>>>> 3c6f4576

    it 'creates an error' do
      expect(errors.first.key).to eq(:multiple_channel_integrations)
    end
  end

<<<<<<< HEAD
  it 'creates an error if a channel integration is missing a manifest' do
    package = make_package_stub('{ "channel_integrations": { "channel_one": {} }}')
    errors = ZendeskAppsSupport::Validations::Requirements.call(package)
=======
  context 'a channel integration is missing a manifest' do
    let(:requirements_string) { '{ "channel_integrations": { "channel_one": {} }}' }
>>>>>>> 3c6f4576

    it 'creates an error' do
      expect(errors.first.key).to eq(:missing_required_fields)
      expect(errors.first.data).to eq({ field: 'manifest_url', identifier: 'channel_one' })
    end
  end
end<|MERGE_RESOLUTION|>--- conflicted
+++ resolved
@@ -3,51 +3,19 @@
 require 'tmpdir'
 
 describe ZendeskAppsSupport::Validations::Requirements do
-<<<<<<< HEAD
-  def make_package_stub(requirements, manifest_args = {})
-    requirements = JSON.generate(requirements) if requirements.is_a?(Hash)
-    requirements_json = double('AppFile', relative_path: 'requirements.json', read: requirements) if requirements
-    manifest = double('Manifest', { requirements_only?: false, marketing_only?: false }.update(manifest_args))
-    double('Package', files: [requirements_json].compact, manifest: manifest, has_requirements?: !!requirements)
-  end
-
-  it 'creates an error when the file does not exist for requirements only apps' do
-    package = make_package_stub(nil, requirements_only?: true)
-    errors = ZendeskAppsSupport::Validations::Requirements.call(package)
-
-    expect(errors.first.key).to eq(:missing_requirements)
-  end
-
-  it 'creates an error when the file exists for marketing only apps' do
-    package = make_package_stub('{}', marketing_only?: true)
-    errors = ZendeskAppsSupport::Validations::Requirements.call(package)
-
-    expect(errors.first.key).to eq(:requirements_not_supported)
-  end
-
-  it 'creates an error when the file is not valid JSON' do
-    package = make_package_stub('{')
-    errors = ZendeskAppsSupport::Validations::Requirements.call(package)
-
-    expect(errors.first.key).to eq(:requirements_not_json)
-=======
   before do
-    allow(package).to receive(:has_file?).with('requirements.json').and_return true
+    allow(package).to receive(:has_file?).with('requirements.json').and_return(!requirements_string.nil?)
     allow(package).to receive(:read_file).with('requirements.json') { requirements_string }
->>>>>>> 3c6f4576
+    allow(package).to receive(:manifest).and_return(manifest)
   end
   let(:dir) { Dir.mktmpdir }
+  let(:requirements_string) { nil }
+  let(:manifest) { ZendeskAppsSupport::Manifest.new(File.read('spec/app/manifest.json')) }
   let(:package) { ZendeskAppsSupport::Package.new(dir, false) }
   let(:errors) { ZendeskAppsSupport::Validations::Requirements.call(package) }
 
-<<<<<<< HEAD
-  it 'creates no error when the file is valid JSON' do
-    package = make_package_stub(read_fixture_file('requirements.json'))
-    errors = ZendeskAppsSupport::Validations::Requirements.call(package)
-=======
   context 'the file is not valid JSON' do
     let(:requirements_string) { '{' }
->>>>>>> 3c6f4576
 
     it 'creates an error' do
       expect(errors.first.key).to eq(:requirements_not_json)
@@ -62,20 +30,37 @@
     end
   end
 
+  context 'requirements-only app' do
+    before do
+      allow(manifest).to receive(:requirements_only?).and_return(true)
+    end
+
+    it 'creates an error when the file does not exist' do
+      expect(errors.first.key).to eq(:missing_requirements)
+    end
+  end
+
+  context 'marketing-only app' do
+    before do
+      allow(manifest).to receive(:marketing_only?).and_return(true)
+    end
+
+    let(:requirements_string) { read_fixture_file('requirements.json') }
+
+    it 'creates an error when the file exists' do
+      expect(errors.first.key).to eq(:requirements_not_supported)
+    end
+  end
+
   context 'there are more than 10 requirements' do
     let(:requirements_string) do
       requirements_content = {}
       max = ZendeskAppsSupport::Validations::Requirements::MAX_REQUIREMENTS
 
-<<<<<<< HEAD
-    package = make_package_stub(requirements_content)
-    errors = ZendeskAppsSupport::Validations::Requirements.call(package)
-=======
       ZendeskAppsSupport::AppRequirement::TYPES.each do |type|
         requirements_content[type] = {}
         (max - 1).times { |n| requirements_content[type]["#{type}#{n}"] = { 'title' => "#{type}#{n}" } }
       end
->>>>>>> 3c6f4576
 
       JSON.generate(requirements_content)
     end
@@ -85,88 +70,48 @@
     end
   end
 
-<<<<<<< HEAD
-  it 'creates an error for any requirement that is lacking required fields' do
-    requirements_content = { 'targets' => { 'abc' => {} } }
-    package = make_package_stub(requirements_content)
-    errors = ZendeskAppsSupport::Validations::Requirements.call(package)
-=======
   context 'a requirement is lacking required fields' do
     let(:requirements_string) { JSON.generate('targets' => { 'abc' => {} }) }
->>>>>>> 3c6f4576
 
     it 'creates an error for any requirement that is lacking required fields' do
       expect(errors.first.key).to eq(:missing_required_fields)
     end
   end
 
-<<<<<<< HEAD
-  it 'creates an error for every requirement that is lacking required fields' do
-    requirements_content = { 'targets' => { 'abc' => {}, 'xyz' => {} } }
-    package = make_package_stub(requirements_content)
-    errors = ZendeskAppsSupport::Validations::Requirements.call(package)
-=======
   context 'many requirements are lacking required fields' do
     let(:requirements_string) { JSON.generate('targets' => { 'abc' => {}, 'xyz' => {} }) }
->>>>>>> 3c6f4576
 
     it 'creates an error for each of them' do
       expect(errors.size).to eq(2)
     end
   end
 
-<<<<<<< HEAD
-  it 'creates an error if there are invalid requirement types' do
-    package = make_package_stub('{ "i_am_not_a_valid_type": {}}')
-    errors = ZendeskAppsSupport::Validations::Requirements.call(package)
-=======
   context 'there are invalid requirement types' do
     let(:requirements_string) { '{ "i_am_not_a_valid_type": {}}' }
->>>>>>> 3c6f4576
 
     it 'creates an error' do
       expect(errors.first.key).to eq(:invalid_requirements_types)
     end
   end
 
-<<<<<<< HEAD
-  it 'creates an error if there are duplicate requirements types' do
-    package = make_package_stub('{ "a": { "b": 1, "b": 2 }}')
-    errors = ZendeskAppsSupport::Validations::Requirements.call(package)
-=======
   context 'there are duplicate requirements' do
     let(:requirements_string) { '{ "a": { "b": 1, "b": 2 }}' }
->>>>>>> 3c6f4576
 
     it 'creates an error' do
       expect(errors.first.key).to eq(:duplicate_requirements)
     end
   end
 
-<<<<<<< HEAD
-  it 'creates an error if there are multiple channel integrations' do
-    package = make_package_stub(
-      '{ "channel_integrations": { "one": { "manifest_url": "manifest"}, "two": { "manifest_url": "manifest"} }}'
-    )
-    errors = ZendeskAppsSupport::Validations::Requirements.call(package)
-=======
   context 'there are multiple channel integrations' do
     let(:requirements_string) { '{ "channel_integrations": { "one": { "manifest_url": "manifest"}, "two": { "manifest_url": "manifest"} }}' }
->>>>>>> 3c6f4576
 
     it 'creates an error' do
       expect(errors.first.key).to eq(:multiple_channel_integrations)
     end
   end
 
-<<<<<<< HEAD
-  it 'creates an error if a channel integration is missing a manifest' do
-    package = make_package_stub('{ "channel_integrations": { "channel_one": {} }}')
-    errors = ZendeskAppsSupport::Validations::Requirements.call(package)
-=======
   context 'a channel integration is missing a manifest' do
     let(:requirements_string) { '{ "channel_integrations": { "channel_one": {} }}' }
->>>>>>> 3c6f4576
 
     it 'creates an error' do
       expect(errors.first.key).to eq(:missing_required_fields)
