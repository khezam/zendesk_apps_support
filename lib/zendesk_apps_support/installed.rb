# frozen_string_literal: true
require 'erubis'

module ZendeskAppsSupport
  class Installed
    extend Gem::Deprecate
    INSTALLED_TEMPLATE = Erubis::Eruby.new(File.read(File.expand_path('../assets/installed.js.erb', __FILE__)))

    def initialize(appsjs, installations = [])
      @appsjs = appsjs
      @installations = installations
    end

<<<<<<< HEAD
    def compile_js(options = {})
=======
    def compile(options = {})
      installation_order = options.fetch(:installation_orders, {})

>>>>>>> 89459ef0
      INSTALLED_TEMPLATE.result(
        appsjs: @appsjs,
        installations: @installations,
        installation_orders: options.fetch(:installation_orders, {})
        rollbar_zaf_access_token: options.fetch(:rollbar_zaf_access_token, "")
      )
    end

    alias compile_js compile
    deprecate :compile_js, :compile, 2017, 1
  end
end<|MERGE_RESOLUTION|>--- conflicted
+++ resolved
@@ -11,13 +11,7 @@
       @installations = installations
     end
 
-<<<<<<< HEAD
-    def compile_js(options = {})
-=======
     def compile(options = {})
-      installation_order = options.fetch(:installation_orders, {})
-
->>>>>>> 89459ef0
       INSTALLED_TEMPLATE.result(
         appsjs: @appsjs,
         installations: @installations,
