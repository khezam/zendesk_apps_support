--- conflicted
+++ resolved
@@ -34,11 +34,8 @@
       Location.new(id: 6, orderable: true, name: 'organization_sidebar', product_code: Product::SUPPORT.code),
       Location.new(id: 7, orderable: false, name: 'background', product_code: Product::SUPPORT.code),
       Location.new(id: 8, orderable: true, name: 'chat_sidebar', product_code: Product::CHAT.code),
-<<<<<<< HEAD
-      Location.new(id: 9, orderable: false, name: 'ticket_editor', product_code: Product::SUPPORT.code)
-=======
-      Location.new(id: 9, orderable: false, name: 'modal', product_code: Product::SUPPORT.code)
->>>>>>> 94ca8753
+      Location.new(id: 9, orderable: false, name: 'modal', product_code: Product::SUPPORT.code),
+      Location.new(id: 10, orderable: false, name: 'ticket_editor', product_code: Product::SUPPORT.code)
     ].freeze
   end
 end