require 'multi_json'

module ZendeskAppsSupport
  module Validations
    module Manifest

      REQUIRED_MANIFEST_FIELDS = %w( author defaultLocale location frameworkVersion).freeze
      OAUTH_REQUIRED_FIELDS = %w( client_id client_secret authorize_uri access_token_uri ).freeze
      LOCATIONS_AVAILABLE      = %w( nav_bar ticket_sidebar new_ticket_sidebar user_sidebar ).freeze
      TYPES_AVAILABLE          = %W(text password checkbox url number multiline hidden).freeze

      class <<self
        def call(package)
          manifest = package.files.find { |f| f.relative_path == 'manifest.json' }

          return [ValidationError.new(:missing_manifest)] unless manifest

          manifest = MultiJson.load(manifest.read)

          [].tap do |errors|
            errors << missing_keys_error(manifest)
            errors << default_locale_error(manifest, package)
            errors << invalid_location_error(manifest)
<<<<<<< HEAD
            errors << invalid_version_error(manifest, package)
=======
            errors << oauth_error(manifest)
>>>>>>> b557d351
            errors << parameters_error(manifest)
            errors << invalid_hidden_parameter_error(manifest)
            errors << invalid_type_error(manifest)
            errors.compact!
          end
        rescue MultiJson::DecodeError => e
          return [ValidationError.new(:manifest_not_json, :errors => e)]
        end

        private

        def oauth_error(manifest)
          return unless manifest['oauth']

          missing = OAUTH_REQUIRED_FIELDS.select do |key|
            manifest['oauth'][key].nil? || manifest['oauth'][key].empty?
          end

          if missing.any?
            ValidationError.new('oauth_keys.missing', :missing_keys => missing.join(', '), :count => missing.length)
          end

        end

        def parameters_error(manifest)
          return unless manifest['parameters']

          unless manifest['parameters'].kind_of?(Array)
            return ValidationError.new(:parameters_not_an_array)
          end

          para_names = manifest['parameters'].collect{|para| para['name']}
          duplicate_parameters = para_names.select {|name| para_names.count(name) > 1}.uniq
          unless duplicate_parameters.empty?
            return ValidationError.new(:duplicate_parameters, :duplicate_parameters => duplicate_parameters)
          end
        end

        def missing_keys_error(manifest)
          missing = REQUIRED_MANIFEST_FIELDS.select do |key|
            manifest[key].nil?
          end

          if missing.any?
            ValidationError.new('manifest_keys.missing', :missing_keys => missing.join(', '), :count => missing.length)
          end
        end

        def default_locale_error(manifest, package)
          default_locale = manifest['defaultLocale']
          if !default_locale.nil?
            if default_locale !~ /^[a-z]{2,3}$/
              ValidationError.new(:invalid_default_locale, :defaultLocale => default_locale)
            elsif package.translation_files.detect { |file| file.relative_path == "translations/#{default_locale}.json" }.nil?
              ValidationError.new(:missing_translation_file, :defaultLocale => default_locale)
            end
          end
        end

        def invalid_location_error(manifest)
          invalid_locations = [*manifest['location']] - LOCATIONS_AVAILABLE
          unless invalid_locations.empty?
            ValidationError.new(:invalid_location, :invalid_locations => invalid_locations.join(', '), :count => invalid_locations.length)
          end
        end

        def invalid_version_error(manifest, package)
          valid_to_serve = AppVersion::TO_BE_SERVED
          target_version = manifest['frameworkVersion']

          if target_version == AppVersion::DEPRECATED
            package.warnings << I18n.t('txt.apps.admin.warning.app_build.deprecated_version')
          end

          unless valid_to_serve.include?(target_version)
            return ValidationError.new(:invalid_version, :target_version => target_version, :available_versions => valid_to_serve.join(', '))
          end
        end

        def invalid_hidden_parameter_error(manifest)
          invalid_params = []

          if manifest.has_key?('parameters')
            invalid_params = manifest['parameters'].select { |p| p['type'] == 'hidden' && p['required'] }.map { |p| p['name'] }
          end

          if invalid_params.any?
            ValidationError.new(:invalid_hidden_parameter, :invalid_params => invalid_params.join(', '), :count => invalid_params.length)
          end
        end

        def invalid_type_error(manifest)
          return unless manifest['parameters'].kind_of?(Array)

          invalid_types = []

          manifest["parameters"].each do |parameter|
            parameter_type = parameter.fetch("type", '')

            invalid_types << parameter_type unless TYPES_AVAILABLE.include?(parameter_type)
          end

          if invalid_types.any?
            ValidationError.new(:invalid_type_parameter, :invalid_types => invalid_types.join(', '), :count => invalid_types.length)
          end
        end

      end
    end
  end
end<|MERGE_RESOLUTION|>--- conflicted
+++ resolved
@@ -5,7 +5,7 @@
     module Manifest
 
       REQUIRED_MANIFEST_FIELDS = %w( author defaultLocale location frameworkVersion).freeze
-      OAUTH_REQUIRED_FIELDS = %w( client_id client_secret authorize_uri access_token_uri ).freeze
+      OAUTH_REQUIRED_FIELDS    = %w( client_id client_secret authorize_uri access_token_uri ).freeze
       LOCATIONS_AVAILABLE      = %w( nav_bar ticket_sidebar new_ticket_sidebar user_sidebar ).freeze
       TYPES_AVAILABLE          = %W(text password checkbox url number multiline hidden).freeze
 
@@ -21,11 +21,8 @@
             errors << missing_keys_error(manifest)
             errors << default_locale_error(manifest, package)
             errors << invalid_location_error(manifest)
-<<<<<<< HEAD
             errors << invalid_version_error(manifest, package)
-=======
             errors << oauth_error(manifest)
->>>>>>> b557d351
             errors << parameters_error(manifest)
             errors << invalid_hidden_parameter_error(manifest)
             errors << invalid_type_error(manifest)
