# frozen_string_literal: true
require 'jshintrb'
require 'json'

module ZendeskAppsSupport
  module Validations
    module Translations
      TRANSLATIONS_PATH = %r{^translations/(.*)\.json$}
      VALID_LOCALE      = /^[a-z]{2}(-\w{2,3})?$/

      class TranslationFormatError < StandardError
      end

      class << self
        def call(package)
          package.files.each_with_object([]) do |file, errors|
            path_match = TRANSLATIONS_PATH.match(file.relative_path)
            next unless path_match
            errors << locale_error(file, path_match[1]) << json_error(file)
            next unless errors.compact.empty?
            errors.push(*validate_marketplace_content(file, package)) if file.relative_path == 'translations/en.json'
          end.compact
        end

        private

        def locale_error(file, locale)
          return nil if VALID_LOCALE =~ locale
          ValidationError.new('translation.invalid_locale', file: file.relative_path)
        end

        def json_error(file)
          json = JSON.parse(file.read)
          if json.is_a?(Hash)
            if json['app'] && json['app']['package']
              json['app'].delete('package')
              begin
                validate_translation_format(json)
                return
              rescue TranslationFormatError => e
                ValidationError.new('translation.invalid_format', field: e.message)
              end
            end
          else
            ValidationError.new('translation.not_json_object', file: file.relative_path)
          end
        rescue JSON::ParserError => e
          ValidationError.new('translation.not_json', file: file.relative_path, errors: e)
        end

<<<<<<< HEAD
        def validate_marketplace_content(file, package)
          errors = []
          json = JSON.parse(file.read)
          product_names = Product::PRODUCTS_AVAILABLE.map(&:name)
          present_product_keys = json['app'].keys & product_names

          if present_product_keys.empty?
            errors << validate_top_level_required_keys(json, package, file.relative_path)
          else
            errors << validate_products_match_manifest_products(present_product_keys, package, file.relative_path)
            errors << validate_products_have_required_keys(json, package, present_product_keys, file.relative_path)
          end
          errors.compact
        end

        def validate_top_level_required_keys(json, package, file_path)
          missing_keys = get_missing_keys(package, json['app'].keys)
          return if missing_keys.empty?
          ValidationError.new(
            'translation.missing_required_key',
            file: file_path,
            missing_key: missing_keys.join(', ')
          )
        end

        def validate_products_have_required_keys(json, package, products, file_path)
          products.each do |product|
            missing_keys = get_missing_keys(package, json['app'][product].keys)
            next if missing_keys.empty?
            return ValidationError.new(
              'translation.missing_required_key_for_product',
              file: file_path,
              product: product,
              missing_key: missing_keys.join(', ')
            )
          end
          nil
        end
=======
        def required_keys(file)
          return unless file.relative_path == 'translations/en.json'
          json = JSON.parse(file.read)
          return if json.is_a?(Hash) && json['app'].is_a?(Hash) && json['app']['name']
>>>>>>> 63cce340

        def validate_products_match_manifest_products(products, package, file_path)
          manifest_products = package.manifest.products.map(&:name)
          return if (products - manifest_products).empty?
          ValidationError.new(
            'translation.products_do_not_match_manifest_products',
            file: file_path,
            translation_products: products.join(', '),
            manifest_products: manifest_products.join(', ')
          )
        end

        def validate_translation_format(json)
          json.keys.each do |key|
            raise TranslationFormatError, "'#{key}': '#{json[key]}'" unless json[key].is_a? Hash

            if json[key].keys.sort == BuildTranslation::I18N_KEYS &&
               json[key][BuildTranslation::I18N_TITLE_KEY].class == String &&
               json[key][BuildTranslation::I18N_VALUE_KEY].class == String
              next
            else
              validate_translation_format(json[key])
            end
          end
        end

        def get_missing_keys(package, keys)
          public_app_keys = %w(name short_description installation_instructions long_description)
          mandatory_keys = package.manifest.private? ? ['name'] : public_app_keys

          # since we support description as well as short_description for backwards compatibility,
          # validate keys as if description == short_description
          keys_to_validate = keys.map do |key|
            key == 'description' ? 'short_description' : key
          end

          mandatory_keys - keys_to_validate
        end
      end
    end
  end
end<|MERGE_RESOLUTION|>--- conflicted
+++ resolved
@@ -48,12 +48,11 @@
           ValidationError.new('translation.not_json', file: file.relative_path, errors: e)
         end
 
-<<<<<<< HEAD
         def validate_marketplace_content(file, package)
           errors = []
           json = JSON.parse(file.read)
           product_names = Product::PRODUCTS_AVAILABLE.map(&:name)
-          present_product_keys = json['app'].keys & product_names
+          present_product_keys = json['app'].is_a?(Hash) ? json['app'].keys & product_names : []
 
           if present_product_keys.empty?
             errors << validate_top_level_required_keys(json, package, file.relative_path)
@@ -87,12 +86,6 @@
           end
           nil
         end
-=======
-        def required_keys(file)
-          return unless file.relative_path == 'translations/en.json'
-          json = JSON.parse(file.read)
-          return if json.is_a?(Hash) && json['app'].is_a?(Hash) && json['app']['name']
->>>>>>> 63cce340
 
         def validate_products_match_manifest_products(products, package, file_path)
           manifest_products = package.manifest.products.map(&:name)
