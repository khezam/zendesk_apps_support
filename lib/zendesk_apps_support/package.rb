--- conflicted
+++ resolved
@@ -153,11 +153,7 @@
 
     def requirements_json
       return nil unless has_requirements?
-<<<<<<< HEAD
-      @requirements ||= read_json(REQUIREMENTS_FILENAME)
-=======
-      @requirements ||= read_json('requirements.json', object_class: Manifest::NoOverrideHash)
->>>>>>> 3c6f4576
+      @requirements ||= read_json(REQUIREMENTS_FILENAME, object_class: Manifest::NoOverrideHash)
     end
 
     def is_no_template
