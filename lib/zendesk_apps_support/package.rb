require 'pathname'
require 'erubis'
require 'json'

module ZendeskAppsSupport
  class Package
    include ZendeskAppsSupport::BuildTranslation

    DEFAULT_LAYOUT = Erubis::Eruby.new( File.read(File.expand_path('../assets/default_template.html.erb', __FILE__)) )
    DEFAULT_SCSS   = File.read(File.expand_path('../assets/default_styles.scss', __FILE__))
    SRC_TEMPLATE   = Erubis::Eruby.new( File.read(File.expand_path('../assets/src.js.erb', __FILE__)) )
    MODULES_TEMPLATE   = Erubis::Eruby.new( File.read(File.expand_path('../assets/require.js.erb', __FILE__)) )

    attr_reader :root, :warnings
    attr_accessor :requirements_only

    def initialize(dir)
      @root = Pathname.new(File.expand_path(dir))
      @warnings = []
      @requirements_only = false
    end

    def validate
      [].tap do |errors|

        errors << Validations::Manifest.call(self)

        if has_manifest?
          errors << Validations::Source.call(self)
          errors << Validations::Translations.call(self)

          unless @requirements_only
            errors << Validations::Templates.call(self)
            errors << Validations::Stylesheets.call(self)
          end

          if has_requirements?
            errors << Validations::Requirements.call(self)
          end
        end

        if has_banner?
          errors << Validations::Banner.call(self)
        end

        errors.flatten!
      end
    end

    def compiled_js
      return read_file("app.js") unless has_lib_js?

      modules = {}
      lib_files.each do |file|
        name          = Pathname.new(file).relative_path_from(@root)
        content       = File.read(file)
        modules[name] = content
      end

      insert = MODULES_TEMPLATE.result(:modules => modules)
      original = read_file("app.js")

      original.sub(/^\s*\(\s*function\s*\(\s*\)\s*\{/, "(function() {\n#{insert}")
    end

    def files
      non_tmp_files
    end

    def lib_files
      @lib_files ||= Dir["#{@root}/lib/**/*.js"]
    end

    def template_files
      files.select { |f| f =~ /^templates\/.*\.hdbs$/ }
    end

    def translation_files
      files.select { |f| f =~ /^translations\// }
    end

    def manifest_json
      read_json("manifest.json")
    end

    def requirements_json
      read_json("requirements.json")
    end

    def translations
      read_json("translations/en.json", false)
    end

    def app_translations
      remove_zendesk_keys(translations)
    end

    def readified_js(app_name, app_id, asset_url_prefix, settings={})
      manifest = manifest_json
      source = compiled_js
      name = app_name || manifest[:name] || 'Local App'
      location = manifest[:location]
      app_class_name = "app-#{app_id}"
      author = manifest[:author]
      framework_version = manifest[:frameworkVersion]
      templates = manifest[:noTemplate] ? {} : compiled_templates(app_id, asset_url_prefix)

      settings["title"] = name

      SRC_TEMPLATE.result(
          :name => name,
          :source => source,
          :location => location,
          :asset_url_prefix => asset_url_prefix,
          :app_class_name => app_class_name,
          :author => author,
          :translations => app_translations,
          :framework_version => framework_version,
          :templates => templates,
          :settings => settings,
          :app_id => app_id
      )
    end

    def customer_css
      css_file = file_path('app.css')
      customer_css = File.exist?(css_file) ? File.read(css_file) : ""
    end

    def has_js?
      file_exists?("app.js")
    end

    def has_lib_js?
      lib_files.any?
    end

    def has_manifest?
      file_exists?("manifest.json")
    end

    def has_location?
      manifest_json[:location]
    end

    def has_requirements?
      file_exists?("requirements.json")
    end

    def has_banner?
      file_exists?("assets/banner.png")
    end

    def file_path(path)
      File.join(root, path)
    end

    private

    def compiled_templates(app_id, asset_url_prefix)
      compiled_css = ZendeskAppsSupport::StylesheetCompiler.new(DEFAULT_SCSS + customer_css, app_id, asset_url_prefix).compile

      templates = begin
        Dir["#{root.to_s}/templates/*.hdbs"].inject({}) do |h, file|
          str = File.read(file)
          str.chomp!
          h[File.basename(file, File.extname(file))] = str
          h
        end
      end

      layout = templates['layout'] || DEFAULT_LAYOUT.result

      templates.tap do |templates|
        templates['layout'] = "<style>\n#{compiled_css}</style>\n#{layout}"
      end
    end

    def non_tmp_files
      files = []
      Dir[ root.join('**/**') ].each do |f|
        next unless File.file?(f)
        relative_file_name = f.sub(/#{root}\/?/, '')
        next if relative_file_name =~ /^tmp\//
        files << AppFile.new(self, relative_file_name)
      end
      files
    end

    def file_exists?(path)
      File.exist?(file_path(path))
    end

    def read_file(path)
<<<<<<< HEAD
      File.read(File.join(root, path))
=======
      File.read(file_path(path))
>>>>>>> 95a73577
    end

    def read_json(path, symbolize_names = true)
      file = read_file(path)
      unless file.nil?
        JSON.parse(read_file(path), :symbolize_names => symbolize_names)
      end
    end
  end
end<|MERGE_RESOLUTION|>--- conflicted
+++ resolved
@@ -192,11 +192,7 @@
     end
 
     def read_file(path)
-<<<<<<< HEAD
-      File.read(File.join(root, path))
-=======
       File.read(file_path(path))
->>>>>>> 95a73577
     end
 
     def read_json(path, symbolize_names = true)
