# frozen_string_literal: true

module ZendeskAppsSupport
  require 'zendesk_apps_support/engine'

  autoload :AppFile,                'zendesk_apps_support/app_file'
  autoload :BuildTranslation,       'zendesk_apps_support/build_translation'
  autoload :I18n,                   'zendesk_apps_support/i18n'
  autoload :Location,               'zendesk_apps_support/location'
  autoload :Manifest,               'zendesk_apps_support/manifest'
  autoload :Product,                'zendesk_apps_support/product'
  autoload :Package,                'zendesk_apps_support/package'
  autoload :Installed,              'zendesk_apps_support/installed'
  autoload :Installation,           'zendesk_apps_support/installation'
  autoload :Finders,                'zendesk_apps_support/finders'
  autoload :AppRequirement,         'zendesk_apps_support/app_requirement'
  autoload :AppVersion,             'zendesk_apps_support/app_version'
  autoload :StylesheetCompiler,     'zendesk_apps_support/stylesheet_compiler'

  module Validations
    autoload :ValidationError,       'zendesk_apps_support/validations/validation_error'
    autoload :Manifest,              'zendesk_apps_support/validations/manifest'
    autoload :Marketplace,           'zendesk_apps_support/validations/marketplace'
<<<<<<< HEAD
    autoload :Mime,                  'zendesk_apps_support/validations/mime'
=======
    autoload :Secrets,               'zendesk_apps_support/validations/secrets'
>>>>>>> 6431b429
    autoload :Source,                'zendesk_apps_support/validations/source'
    autoload :Templates,             'zendesk_apps_support/validations/templates'
    autoload :Translations,          'zendesk_apps_support/validations/translations'
    autoload :JSHintValidationError, 'zendesk_apps_support/validations/validation_error'
    autoload :Stylesheets,           'zendesk_apps_support/validations/stylesheets'
    autoload :Requirements,          'zendesk_apps_support/validations/requirements'
    autoload :Banner,                'zendesk_apps_support/validations/banner'
    autoload :Svg,                   'zendesk_apps_support/validations/svg'
  end

  class Manifest
    autoload :LocationOptions, 'zendesk_apps_support/manifest/location_options'
    autoload :Parameter, 'zendesk_apps_support/manifest/parameter'
    autoload :NoOverrideHash, 'zendesk_apps_support/manifest/no_override_hash'
  end
end<|MERGE_RESOLUTION|>--- conflicted
+++ resolved
@@ -21,11 +21,8 @@
     autoload :ValidationError,       'zendesk_apps_support/validations/validation_error'
     autoload :Manifest,              'zendesk_apps_support/validations/manifest'
     autoload :Marketplace,           'zendesk_apps_support/validations/marketplace'
-<<<<<<< HEAD
     autoload :Mime,                  'zendesk_apps_support/validations/mime'
-=======
     autoload :Secrets,               'zendesk_apps_support/validations/secrets'
->>>>>>> 6431b429
     autoload :Source,                'zendesk_apps_support/validations/source'
     autoload :Templates,             'zendesk_apps_support/validations/templates'
     autoload :Translations,          'zendesk_apps_support/validations/translations'
